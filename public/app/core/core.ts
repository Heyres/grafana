--- conflicted
+++ resolved
@@ -50,14 +50,11 @@
 import {PasswordStrength} from './components/PasswordStrength';
 import {JsonExplorer} from './components/json_explorer/json_explorer';
 import {NavModelSrv, NavModel} from './nav_model_srv';
-<<<<<<< HEAD
 import {userPicker} from './components/user_picker';
 import {userGroupPicker} from './components/user_group_picker';
 import {geminiScrollbar} from './components/scroll/scroll';
 import {gfPageDirective} from './components/gf_page';
 import {orgSwitcher} from './components/org_switcher';
-=======
->>>>>>> 79b873e4
 
 export {
   arrayJoin,
@@ -84,13 +81,10 @@
   JsonExplorer,
   NavModelSrv,
   NavModel,
-<<<<<<< HEAD
   userPicker,
   userGroupPicker,
   geminiScrollbar,
   gfPageDirective,
   orgSwitcher,
-=======
   PasswordStrength,
->>>>>>> 79b873e4
 };